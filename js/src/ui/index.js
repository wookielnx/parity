--- conflicted
+++ resolved
@@ -1,12 +1,7 @@
 import Actionbar from './Actionbar';
-<<<<<<< HEAD
-import Badge from './Badge';
-import Balances from './Balances';
-=======
 import ApiProvider from './ApiProvider';
 import Badge from './Badge';
 import Balance from './Balance';
->>>>>>> b7400975
 import Container, { Title as ContainerTitle } from './Container';
 import Errors from './Errors';
 import Form, { FormWrap, Input, InputAddress, InputAddressSelect, InputInline, Select } from './Form';
