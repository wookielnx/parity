// Copyright 2015, 2016 Ethcore (UK) Ltd.
// This file is part of Parity.

// Parity is free software: you can redistribute it and/or modify
// it under the terms of the GNU General Public License as published by
// the Free Software Foundation, either version 3 of the License, or
// (at your option) any later version.

// Parity is distributed in the hope that it will be useful,
// but WITHOUT ANY WARRANTY; without even the implied warranty of
// MERCHANTABILITY or FITNESS FOR A PARTICULAR PURPOSE.  See the
// GNU General Public License for more details.

// You should have received a copy of the GNU General Public License
// along with Parity.  If not, see <http://www.gnu.org/licenses/>.

// Code derived from original work by Andrew Poelstra <apoelstra@wpsoftware.net>

// Rust Bitcoin Library
// Written in 2014 by
//     Andrew Poelstra <apoelstra@wpsoftware.net>
//
// To the extent possible under law, the author(s) have dedicated all
// copyright and related and neighboring rights to this software to
// the public domain worldwide. This software is distributed without
// any warranty.
//
// You should have received a copy of the CC0 Public Domain Dedication
// along with this software.
// If not, see <http://creativecommons.org/publicdomain/zero/1.0/>.
//

//! Big unsigned integer types
//!
//! Implementation of a various large-but-fixed sized unsigned integer types.
//! The functions here are designed to be fast.
//!

#[cfg(all(asm_available, target_arch="x86_64"))]
use std::mem;
use std::fmt;
use std::cmp;

use std::str::{FromStr};
use std::convert::From;
use std::hash::{Hash, Hasher};
use std::ops::*;
use std::cmp::*;

use serde;
use rustc_serialize::hex::{FromHex, FromHexError, ToHex};


macro_rules! impl_map_from {
	($thing:ident, $from:ty, $to:ty) => {
		impl From<$from> for $thing {
			fn from(value: $from) -> $thing {
				From::from(value as $to)
			}
		}
	}
}

#[cfg(not(all(asm_available, target_arch="x86_64")))]
macro_rules! uint_overflowing_add {
	($name:ident, $n_words:expr, $self_expr: expr, $other: expr) => ({
		uint_overflowing_add_reg!($name, $n_words, $self_expr, $other)
	})
}

macro_rules! uint_overflowing_add_reg {
	($name:ident, $n_words:expr, $self_expr: expr, $other: expr) => ({
		let $name(ref me) = $self_expr;
		let $name(ref you) = $other;

		let mut ret = [0u64; $n_words];
		let mut carry = 0u64;

		for i in 0..$n_words {
			let (res1, overflow1) = me[i].overflowing_add(you[i]);
			let (res2, overflow2) = res1.overflowing_add(carry);

			ret[i] = res2;
			carry = overflow1 as u64 + overflow2 as u64;
		}

		($name(ret), carry > 0)
	})
}

#[cfg(all(asm_available, target_arch="x86_64"))]
macro_rules! uint_overflowing_add {
	(U256, $n_words: expr, $self_expr: expr, $other: expr) => ({
		let mut result: [u64; 4] = unsafe { mem::uninitialized() };
		let self_t: &[u64; 4] = unsafe { &mem::transmute($self_expr) };
		let other_t: &[u64; 4] = unsafe { &mem::transmute($other) };

		let overflow: u8;
		unsafe {
			asm!("
				add $9, $0
				adc $10, $1
				adc $11, $2
				adc $12, $3
				setc %al
				"
			: "=r"(result[0]), "=r"(result[1]), "=r"(result[2]), "=r"(result[3]), "={al}"(overflow)
			: "0"(self_t[0]), "1"(self_t[1]), "2"(self_t[2]), "3"(self_t[3]),
			  "mr"(other_t[0]), "mr"(other_t[1]), "mr"(other_t[2]), "mr"(other_t[3])
			:
			:
			);
		}
		(U256(result), overflow != 0)
	});
	(U512, $n_words: expr, $self_expr: expr, $other: expr) => ({
		let mut result: [u64; 8] = unsafe { mem::uninitialized() };
		let self_t: &[u64; 8] = unsafe { &mem::transmute($self_expr) };
		let other_t: &[u64; 8] = unsafe { &mem::transmute($other) };

		let overflow: u8;

		unsafe {
			asm!("
				add $15, $0
				adc $16, $1
				adc $17, $2
				adc $18, $3
				lodsq
				adc $11, %rax
				stosq
				lodsq
				adc $12, %rax
				stosq
				lodsq
				adc $13, %rax
				stosq
				lodsq
				adc $14, %rax
				stosq
				setc %al

				": "=r"(result[0]), "=r"(result[1]), "=r"(result[2]), "=r"(result[3]),

			  "={al}"(overflow) /* $0 - $4 */

            : "{rdi}"(&result[4] as *const u64) /* $5 */
			  "{rsi}"(&other_t[4] as *const u64) /* $6 */
			  "0"(self_t[0]), "1"(self_t[1]), "2"(self_t[2]), "3"(self_t[3]),
		  	  "m"(self_t[4]), "m"(self_t[5]), "m"(self_t[6]), "m"(self_t[7]),
			  /* $7 - $14 */

			  "mr"(other_t[0]), "mr"(other_t[1]), "mr"(other_t[2]), "mr"(other_t[3]),
              "m"(other_t[4]), "m"(other_t[5]), "m"(other_t[6]), "m"(other_t[7]) /* $15 - $22 */
			: "rdi", "rsi"
			:
			);
		}
		(U512(result), overflow != 0)
	});

	($name:ident, $n_words:expr, $self_expr: expr, $other: expr) => (
		uint_overflowing_add_reg!($name, $n_words, $self_expr, $other)
	)
}

#[cfg(not(all(asm_available, target_arch="x86_64")))]
macro_rules! uint_overflowing_sub {
	($name:ident, $n_words: expr, $self_expr: expr, $other: expr) => ({
		uint_overflowing_sub_reg!($name, $n_words, $self_expr, $other)
	})
}

macro_rules! uint_overflowing_sub_reg {
	($name:ident, $n_words: expr, $self_expr: expr, $other: expr) => ({
		let $name(ref me) = $self_expr;
		let $name(ref you) = $other;

		let mut ret = [0u64; $n_words];
		let mut carry = 0u64;

		for i in 0..$n_words {
			let (res1, overflow1) = me[i].overflowing_sub(you[i]);
			let (res2, overflow2) = res1.overflowing_sub(carry);

			ret[i] = res2;
			carry = overflow1 as u64 + overflow2 as u64;
		}

		($name(ret), carry > 0)

	})
}

#[cfg(all(asm_available, target_arch="x86_64"))]
macro_rules! uint_overflowing_sub {
	(U256, $n_words: expr, $self_expr: expr, $other: expr) => ({
		let mut result: [u64; 4] = unsafe { mem::uninitialized() };
		let self_t: &[u64; 4] = unsafe { &mem::transmute($self_expr) };
		let other_t: &[u64; 4] = unsafe { &mem::transmute($other) };

		let overflow: u8;
		unsafe {
			asm!("
				sub $9, $0
				sbb $10, $1
				sbb $11, $2
				sbb $12, $3
				setb %al
				"
				: "=r"(result[0]), "=r"(result[1]), "=r"(result[2]), "=r"(result[3]), "={al}"(overflow)
				: "0"(self_t[0]), "1"(self_t[1]), "2"(self_t[2]), "3"(self_t[3]), "mr"(other_t[0]), "mr"(other_t[1]), "mr"(other_t[2]), "mr"(other_t[3])
				:
				:
			);
		}
		(U256(result), overflow != 0)
	});
	(U512, $n_words: expr, $self_expr: expr, $other: expr) => ({
		let mut result: [u64; 8] = unsafe { mem::uninitialized() };
		let self_t: &[u64; 8] = unsafe { &mem::transmute($self_expr) };
		let other_t: &[u64; 8] = unsafe { &mem::transmute($other) };

		let overflow: u8;

		unsafe {
			asm!("
				sub $15, $0
				sbb $16, $1
				sbb $17, $2
				sbb $18, $3
				lodsq
				sbb $19, %rax
				stosq
				lodsq
				sbb $20, %rax
				stosq
				lodsq
				sbb $21, %rax
				stosq
				lodsq
				sbb $22, %rax
				stosq
				setb %al
				"
			: "=r"(result[0]), "=r"(result[1]), "=r"(result[2]), "=r"(result[3]),

			  "={al}"(overflow) /* $0 - $4 */

			: "{rdi}"(&result[4] as *const u64) /* $5 */
		 	 "{rsi}"(&self_t[4] as *const u64) /* $6 */
			  "0"(self_t[0]), "1"(self_t[1]), "2"(self_t[2]), "3"(self_t[3]),
			  "m"(self_t[4]), "m"(self_t[5]), "m"(self_t[6]), "m"(self_t[7]),
			  /* $7 - $14 */

			  "m"(other_t[0]), "m"(other_t[1]), "m"(other_t[2]), "m"(other_t[3]),
			  "m"(other_t[4]), "m"(other_t[5]), "m"(other_t[6]), "m"(other_t[7]) /* $15 - $22 */
			: "rdi", "rsi"
			:
			);
		}
		(U512(result), overflow != 0)
	});
	($name:ident, $n_words: expr, $self_expr: expr, $other: expr) => ({
		uint_overflowing_sub_reg!($name, $n_words, $self_expr, $other)
	})
}

#[cfg(all(asm_available, target_arch="x86_64"))]
macro_rules! uint_overflowing_mul {
	(U256, $n_words: expr, $self_expr: expr, $other: expr) => ({
		let mut result: [u64; 4] = unsafe { mem::uninitialized() };
		let self_t: &[u64; 4] = unsafe { &mem::transmute($self_expr) };
		let other_t: &[u64; 4] = unsafe { &mem::transmute($other) };

		let overflow: u64;
		unsafe {
			asm!("
				mov $5, %rax
				mulq $9
				mov %rax, $0
				mov %rdx, $1

				mov $5, %rax
				mulq $10
				add %rax, $1
				adc $$0, %rdx
				mov %rdx, $2

				mov $5, %rax
				mulq $11
				add %rax, $2
				adc $$0, %rdx
				mov %rdx, $3

				mov $5, %rax
				mulq $12
				add %rax, $3
				adc $$0, %rdx
				mov %rdx, %rcx

				mov $6, %rax
				mulq $9
				add %rax, $1
				adc %rdx, $2
				adc $$0, $3
				adc $$0, %rcx

				mov $6, %rax
				mulq $10
				add %rax, $2
				adc %rdx, $3
				adc $$0, %rcx
				adc $$0, $3
				adc $$0, %rcx

				mov $6, %rax
				mulq $11
				add %rax, $3
				adc $$0, %rdx
				or %rdx, %rcx

				mov $7, %rax
				mulq $9
				add %rax, $2
				adc %rdx, $3
				adc $$0, %rcx

				mov $7, %rax
				mulq $10
				add %rax, $3
				adc $$0, %rdx
				or %rdx, %rcx

				mov $8, %rax
				mulq $9
				add %rax, $3
				or %rdx, %rcx

				cmpq $$0, %rcx
				jne 2f

				popcnt $8, %rcx
				jrcxz 12f

				popcnt $12, %rcx
				popcnt $11, %rax
				add %rax, %rcx
				popcnt $10, %rax
				add %rax, %rcx
				jmp 2f

				12:
				popcnt $12, %rcx
				jrcxz 11f

				popcnt $7, %rcx
				popcnt $6, %rax
				add %rax, %rcx

				cmpq $$0, %rcx
				jne 2f

				11:
				popcnt $11, %rcx
				jrcxz 2f
				popcnt $7, %rcx

				2:
				"
				: /* $0 */ "={r8}"(result[0]), /* $1 */ "={r9}"(result[1]), /* $2 */ "={r10}"(result[2]),
				  /* $3 */ "={r11}"(result[3]), /* $4 */  "={rcx}"(overflow)

				: /* $5 */ "m"(self_t[0]), /* $6 */ "m"(self_t[1]), /* $7 */  "m"(self_t[2]),
				  /* $8 */ "m"(self_t[3]), /* $9 */ "m"(other_t[0]), /* $10 */ "m"(other_t[1]),
				  /* $11 */ "m"(other_t[2]), /* $12 */ "m"(other_t[3])
           		: "rax", "rdx"
				:

			);
		}
		(U256(result), overflow > 0)
	});
	($name:ident, $n_words:expr, $self_expr: expr, $other: expr) => (
		uint_overflowing_mul_reg!($name, $n_words, $self_expr, $other)
	)
}

#[cfg(not(all(asm_available, target_arch="x86_64")))]
macro_rules! uint_overflowing_mul {
	($name:ident, $n_words: expr, $self_expr: expr, $other: expr) => ({
		uint_overflowing_mul_reg!($name, $n_words, $self_expr, $other)
	})
}

macro_rules! uint_overflowing_mul_reg {
	($name:ident, $n_words: expr, $self_expr: expr, $other: expr) => ({
		let $name(ref me) = $self_expr;
		let $name(ref you) = $other;
		let mut ret = [0u64; 2*$n_words];

		for i in 0..$n_words {
			if you[i] == 0 {
				continue;
			}

			let mut carry2 = 0u64;
			let (b_u, b_l) = split(you[i]);

			for j in 0..$n_words {
				if me[j] == 0 && carry2 == 0 {
					continue;
				}

				let a = split(me[j]);

				// multiply parts
				let (c_l, overflow_l) = mul_u32(a, b_l, ret[i + j]);
				let (c_u, overflow_u) = mul_u32(a, b_u, c_l >> 32);
				ret[i + j] = (c_l & 0xFFFFFFFF) + (c_u << 32);

				// Only single overflow possible here
				let carry = (c_u >> 32) + (overflow_u << 32) + overflow_l + carry2;
				let (carry, o) = carry.overflowing_add(ret[i + j + 1]);

				ret[i + j + 1] = carry;
				carry2 = o as u64;
			}
		}

		let mut res = [0u64; $n_words];
		let mut overflow = false;
		for i in 0..$n_words {
			res[i] = ret[i];
		}

		for i in $n_words..2*$n_words {
			overflow |= ret[i] != 0;
		}

		($name(res), overflow)
	})
}

macro_rules! overflowing {
	($op: expr, $overflow: expr) => (
		{
			let (overflow_x, overflow_overflow) = $op;
			$overflow |= overflow_overflow;
			overflow_x
		}
	);
	($op: expr) => (
		{
			let (overflow_x, _overflow_overflow) = $op;
			overflow_x
		}
	);
}

macro_rules! panic_on_overflow {
	($name: expr) => {
		if $name {
			panic!("arithmetic operation overflow")
		}
	}
}

#[inline(always)]
fn mul_u32(a: (u64, u64), b: u64, carry: u64) -> (u64, u64) {
	let upper = b * a.0;
	let lower = b * a.1;

	let (res1, overflow1) = lower.overflowing_add(upper << 32);
	let (res2, overflow2) = res1.overflowing_add(carry);

	let carry = (upper >> 32) + overflow1 as u64 + overflow2 as u64;
	(res2, carry)
}

#[inline(always)]
fn split(a: u64) -> (u64, u64) {
	(a >> 32, a & 0xFFFFFFFF)
}

/// Large, fixed-length unsigned integer type.
pub trait Uint: Sized + Default + FromStr + From<u64> + fmt::Debug + fmt::Display + PartialOrd + Ord + PartialEq + Eq + Hash {

	/// Returns new instance equalling zero.
	fn zero() -> Self;
	/// Returns new instance equalling one.
	fn one() -> Self;

	/// Error type for converting from a decimal string.
	type FromDecStrErr;
	/// Convert from a decimal string.
	fn from_dec_str(value: &str) -> Result<Self, Self::FromDecStrErr>;

	/// Conversion to u32
	fn low_u32(&self) -> u32;

	/// Conversion to u64
	fn low_u64(&self) -> u64;

	/// Conversion to u32 with overflow checking
	fn as_u32(&self) -> u32;

	/// Conversion to u64 with overflow checking
	fn as_u64(&self) -> u64;

	/// Return the least number of bits needed to represent the number
	fn bits(&self) -> usize;
	/// Return if specific bit is set
	fn bit(&self, index: usize) -> bool;
	/// Return single byte
	fn byte(&self, index: usize) -> u8;
	/// Get this Uint as slice of bytes
	fn to_bytes(&self, bytes: &mut[u8]);

	/// Create `Uint(10**n)`
	fn exp10(n: usize) -> Self;
	/// Return eponentation `self**other`. Panic on overflow.
	fn pow(self, other: Self) -> Self;
	/// Return wrapped eponentation `self**other` and flag if there was an overflow
	fn overflowing_pow(self, other: Self) -> (Self, bool);

	/// Add this `Uint` to other returning result and possible overflow
	fn overflowing_add(self, other: Self) -> (Self, bool);

	/// Subtract another `Uint` from this returning result and possible overflow
	fn overflowing_sub(self, other: Self) -> (Self, bool);

	/// Multiple this `Uint` with other returning result and possible overflow
	fn overflowing_mul(self, other: Self) -> (Self, bool);

	/// Divide this `Uint` by other returning result and possible overflow
	fn overflowing_div(self, other: Self) -> (Self, bool);

	/// Returns reminder of division of this `Uint` by other and possible overflow
	fn overflowing_rem(self, other: Self) -> (Self, bool);

	/// Returns negation of this `Uint` and overflow (always true)
	fn overflowing_neg(self) -> (Self, bool);
}

macro_rules! construct_uint {
	($name:ident, $n_words:expr) => (
		/// Little-endian large integer type
		#[derive(Copy, Clone, Eq, PartialEq)]
		pub struct $name(pub [u64; $n_words]);

		impl Uint for $name {
			type FromDecStrErr = FromHexError;

			/// TODO: optimize, throw appropriate err
			fn from_dec_str(value: &str) -> Result<Self, Self::FromDecStrErr> {
				Ok(value.bytes()
				   .map(|b| b - 48)
				   .fold($name::from(0u64), | acc, c |
						 // fast multiplication by 10
						 // (acc << 3) + (acc << 1) => acc * 10
						 (acc << 3) + (acc << 1) + $name::from(c)
					))
			}

			#[inline]
			fn low_u32(&self) -> u32 {
				let &$name(ref arr) = self;
				arr[0] as u32
			}

			#[inline]
			fn low_u64(&self) -> u64 {
				let &$name(ref arr) = self;
				arr[0]
			}

			/// Conversion to u32 with overflow checking
			#[inline]
			fn as_u32(&self) -> u32 {
				let &$name(ref arr) = self;
				if (arr[0] & (0xffffffffu64 << 32)) != 0 {
					panic!("Integer overflow when casting U256")
				}
				self.as_u64() as u32
			}

			/// Conversion to u64 with overflow checking
			#[inline]
			fn as_u64(&self) -> u64 {
				let &$name(ref arr) = self;
				for i in 1..$n_words {
					if arr[i] != 0 {
						panic!("Integer overflow when casting U256")
					}
				}
				arr[0]
			}

			/// Return the least number of bits needed to represent the number
			#[inline]
			fn bits(&self) -> usize {
				let &$name(ref arr) = self;
				for i in 1..$n_words {
					if arr[$n_words - i] > 0 { return (0x40 * ($n_words - i + 1)) - arr[$n_words - i].leading_zeros() as usize; }
				}
				0x40 - arr[0].leading_zeros() as usize
			}

			#[inline]
			fn bit(&self, index: usize) -> bool {
				let &$name(ref arr) = self;
				arr[index / 64] & (1 << (index % 64)) != 0
			}

			#[inline]
			fn byte(&self, index: usize) -> u8 {
				let &$name(ref arr) = self;
				(arr[index / 8] >> (((index % 8)) * 8)) as u8
			}

			fn to_bytes(&self, bytes: &mut[u8]) {
				assert!($n_words * 8 == bytes.len());
				let &$name(ref arr) = self;
				for i in 0..bytes.len() {
					let rev = bytes.len() - 1 - i;
					let pos = rev / 8;
					bytes[i] = (arr[pos] >> ((rev % 8) * 8)) as u8;
				}
			}

			#[inline]
			fn exp10(n: usize) -> Self {
				match n {
					0 => Self::from(1u64),
					_ => Self::exp10(n - 1) * Self::from(10u64)
				}
			}

			#[inline]
			fn zero() -> Self {
				From::from(0u64)
			}

			#[inline]
			fn one() -> Self {
				From::from(1u64)
			}

			/// Fast exponentation by squaring
			/// https://en.wikipedia.org/wiki/Exponentiation_by_squaring
			fn pow(self, expon: Self) -> Self {
				if expon == Self::zero() {
					return Self::one()
				}
				let is_even = |x : &Self| x.low_u64() & 1 == 0;

				let u_one = Self::one();
				let u_two = Self::from(2);
				let mut y = u_one;
				let mut n = expon;
				let mut x = self;
				while n > u_one {
					if is_even(&n) {
						x = x * x;
						n = n / u_two;
					} else {
						y = x * y;
						x = x * x;
						n = (n - u_one) / u_two;
					}
				}
				x * y
			}

			/// Fast exponentation by squaring
			/// https://en.wikipedia.org/wiki/Exponentiation_by_squaring
			fn overflowing_pow(self, expon: Self) -> (Self, bool) {
				if expon == Self::zero() {
					return (Self::one(), false)
				}
				let is_even = |x : &Self| x.low_u64() & 1 == 0;

				let u_one = Self::one();
				let u_two = Self::from(2);
				let mut y = u_one;
				let mut n = expon;
				let mut x = self;
				let mut overflow = false;

				while n > u_one {
					if is_even(&n) {
						x = overflowing!(x.overflowing_mul(x), overflow);
						n = n / u_two;
					} else {
						y = overflowing!(x.overflowing_mul(y), overflow);
						x = overflowing!(x.overflowing_mul(x), overflow);
						n = (n - u_one) / u_two;
					}
				}
				let res = overflowing!(x.overflowing_mul(y), overflow);
				(res, overflow)
			}

			/// Optimized instructions
			#[inline(always)]
			fn overflowing_add(self, other: $name) -> ($name, bool) {
				uint_overflowing_add!($name, $n_words, self, other)
			}

			#[inline(always)]
			fn overflowing_sub(self, other: $name) -> ($name, bool) {
				uint_overflowing_sub!($name, $n_words, self, other)
			}

			#[inline(always)]
			fn overflowing_mul(self, other: $name) -> ($name, bool) {
				uint_overflowing_mul!($name, $n_words, self, other)
			}

			fn overflowing_div(self, other: $name) -> ($name, bool) {
				(self / other, false)
			}

			fn overflowing_rem(self, other: $name) -> ($name, bool) {
				(self % other, false)
			}

			fn overflowing_neg(self) -> ($name, bool) {
				(!self, true)
			}
		}

		impl $name {
			#[allow(dead_code)] // not used when multiplied with inline assembly
			/// Multiplication by u32
			fn mul_u32(self, other: u32) -> Self {
				let (ret, overflow) = self.overflowing_mul_u32(other);
				panic_on_overflow!(overflow);
				ret
			}

			#[allow(dead_code)] // not used when multiplied with inline assembly
			/// Overflowing multiplication by u32
			fn overflowing_mul_u32(self, other: u32) -> (Self, bool) {
				let $name(ref arr) = self;
				let mut ret = [0u64; $n_words];
				let mut carry = 0;
				let o = other as u64;

				for i in 0..$n_words {
					let (res, carry2) = mul_u32(split(arr[i]), o, carry);
					ret[i] = res;
					carry = carry2;
				}

				($name(ret), carry > 0)
			}
		}

		impl Default for $name {
			fn default() -> Self {
				$name::zero()
			}
		}

		impl serde::Serialize for $name {
			fn serialize<S>(&self, serializer: &mut S) -> Result<(), S::Error>
			where S: serde::Serializer {
				let mut hex = "0x".to_owned();
				let mut bytes = [0u8; 8 * $n_words];
				self.to_bytes(&mut bytes);
				let len = cmp::max((self.bits() + 7) / 8, 1);
				hex.push_str(bytes[bytes.len() - len..].to_hex().as_ref());
				serializer.serialize_str(hex.as_ref())
			}
		}

		impl serde::Deserialize for $name {
			fn deserialize<D>(deserializer: &mut D) -> Result<$name, D::Error>
			where D: serde::Deserializer {
				struct UintVisitor;

				impl serde::de::Visitor for UintVisitor {
					type Value = $name;

					fn visit_str<E>(&mut self, value: &str) -> Result<Self::Value, E> where E: serde::Error {
						// 0x + len
						if value.len() > 2 + $n_words * 16 {
							return Err(serde::Error::custom("Invalid length."));
						}

						$name::from_str(&value[2..]).map_err(|_| serde::Error::custom("Invalid hex value."))
					}

					fn visit_string<E>(&mut self, value: String) -> Result<Self::Value, E> where E: serde::Error {
						self.visit_str(value.as_ref())
					}
				}

				deserializer.deserialize(UintVisitor)
			}
		}

		impl From<u64> for $name {
			fn from(value: u64) -> $name {
				let mut ret = [0; $n_words];
				ret[0] = value;
				$name(ret)
			}
		}


		impl_map_from!($name, u8, u64);
		impl_map_from!($name, u16, u64);
		impl_map_from!($name, u32, u64);
		impl_map_from!($name, usize, u64);

		impl From<i64> for $name {
			fn from(value: i64) -> $name {
				match value >= 0 {
					true => From::from(value as u64),
					false => { panic!("Unsigned integer can't be created from negative value"); }
				}
			}
		}

		impl_map_from!($name, i8, i64);
		impl_map_from!($name, i16, i64);
		impl_map_from!($name, i32, i64);
		impl_map_from!($name, isize, i64);

		impl<'a> From<&'a [u8]> for $name {
			fn from(bytes: &[u8]) -> $name {
				assert!($n_words * 8 >= bytes.len());

				let mut ret = [0; $n_words];
				for i in 0..bytes.len() {
					let rev = bytes.len() - 1 - i;
					let pos = rev / 8;
					ret[pos] += (bytes[i] as u64) << ((rev % 8) * 8);
				}
				$name(ret)
			}
		}

		impl FromStr for $name {
			type Err = FromHexError;

			fn from_str(value: &str) -> Result<$name, Self::Err> {
				let bytes: Vec<u8> = match value.len() % 2 == 0 {
					true => try!(value.from_hex()),
					false => try!(("0".to_owned() + value).from_hex())
				};

				let bytes_ref: &[u8] = &bytes;
				Ok(From::from(bytes_ref))
			}
		}

		impl Add<$name> for $name {
			type Output = $name;

			fn add(self, other: $name) -> $name {
				let (result, overflow) = self.overflowing_add(other);
				panic_on_overflow!(overflow);
				result
			}
		}

		impl Sub<$name> for $name {
			type Output = $name;

			#[inline]
			fn sub(self, other: $name) -> $name {
				let (result, overflow) = self.overflowing_sub(other);
				panic_on_overflow!(overflow);
				result
			}
		}

		impl Mul<$name> for $name {
			type Output = $name;

			fn mul(self, other: $name) -> $name {
				let (result, overflow) = self.overflowing_mul(other);
				panic_on_overflow!(overflow);
				result
			}
		}

		impl Div<$name> for $name {
			type Output = $name;

			fn div(self, other: $name) -> $name {
				let mut sub_copy = self;
				let mut shift_copy = other;
				let mut ret = [0u64; $n_words];

				let my_bits = self.bits();
				let your_bits = other.bits();

				// Check for division by 0
				assert!(your_bits != 0);

				// Early return in case we are dividing by a larger number than us
				if my_bits < your_bits {
					return $name(ret);
				}

				// Bitwise long division
				let mut shift = my_bits - your_bits;
				shift_copy = shift_copy << shift;
				loop {
					if sub_copy >= shift_copy {
						ret[shift / 64] |= 1 << (shift % 64);
						sub_copy = overflowing!(sub_copy.overflowing_sub(shift_copy));
					}
					shift_copy = shift_copy >> 1;
					if shift == 0 { break; }
					shift -= 1;
				}

				$name(ret)
			}
		}

		impl Rem<$name> for $name {
			type Output = $name;

			fn rem(self, other: $name) -> $name {
				let times = self / other;
				self - (times * other)
			}
		}

		// TODO: optimise and traitify.

		impl BitAnd<$name> for $name {
			type Output = $name;

			#[inline]
			fn bitand(self, other: $name) -> $name {
				let $name(ref arr1) = self;
				let $name(ref arr2) = other;
				let mut ret = [0u64; $n_words];
				for i in 0..$n_words {
					ret[i] = arr1[i] & arr2[i];
				}
				$name(ret)
			}
		}

		impl BitXor<$name> for $name {
			type Output = $name;

			#[inline]
			fn bitxor(self, other: $name) -> $name {
				let $name(ref arr1) = self;
				let $name(ref arr2) = other;
				let mut ret = [0u64; $n_words];
				for i in 0..$n_words {
					ret[i] = arr1[i] ^ arr2[i];
				}
				$name(ret)
			}
		}

		impl BitOr<$name> for $name {
			type Output = $name;

			#[inline]
			fn bitor(self, other: $name) -> $name {
				let $name(ref arr1) = self;
				let $name(ref arr2) = other;
				let mut ret = [0u64; $n_words];
				for i in 0..$n_words {
					ret[i] = arr1[i] | arr2[i];
				}
				$name(ret)
			}
		}

		impl Not for $name {
			type Output = $name;

			#[inline]
			fn not(self) -> $name {
				let $name(ref arr) = self;
				let mut ret = [0u64; $n_words];
				for i in 0..$n_words {
					ret[i] = !arr[i];
				}
				$name(ret)
			}
		}

		impl Shl<usize> for $name {
			type Output = $name;

			fn shl(self, shift: usize) -> $name {
				let $name(ref original) = self;
				let mut ret = [0u64; $n_words];
				let word_shift = shift / 64;
				let bit_shift = shift % 64;

				// shift
				for i in word_shift..$n_words {
					ret[i] += original[i - word_shift] << bit_shift;
				}
				// carry
				if bit_shift > 0 {
					for i in word_shift+1..$n_words {
						ret[i] += original[i - 1 - word_shift] >> (64 - bit_shift);
					}
				}
				$name(ret)
			}
		}

		impl Shr<usize> for $name {
			type Output = $name;

			fn shr(self, shift: usize) -> $name {
				let $name(ref original) = self;
				let mut ret = [0u64; $n_words];
				let word_shift = shift / 64;
				let bit_shift = shift % 64;

				for i in word_shift..$n_words {
					// Shift
					ret[i - word_shift] += original[i] >> bit_shift;
					// Carry
					if bit_shift > 0 && i < $n_words - 1 {
						ret[i - word_shift] += original[i + 1] << (64 - bit_shift);
					}
				}
				$name(ret)
			}
		}

		impl Ord for $name {
			fn cmp(&self, other: &$name) -> Ordering {
				let &$name(ref me) = self;
				let &$name(ref you) = other;
				let mut i = $n_words;
				while i > 0 {
					i -= 1;
					if me[i] < you[i] { return Ordering::Less; }
					if me[i] > you[i] { return Ordering::Greater; }
				}
				Ordering::Equal
			}
		}

		impl PartialOrd for $name {
			fn partial_cmp(&self, other: &$name) -> Option<Ordering> {
				Some(self.cmp(other))
			}
		}

		impl fmt::Debug for $name {
			fn fmt(&self, f: &mut fmt::Formatter) -> fmt::Result {
				fmt::Display::fmt(self, f)
			}
		}

		impl fmt::Display for $name {
			fn fmt(&self, f: &mut fmt::Formatter) -> fmt::Result {
				if *self == $name::zero() {
					return write!(f, "0");
				}

				let mut s = String::new();
				let mut current = *self;
				let ten = $name::from(10);

				while current != $name::zero() {
					s = format!("{}{}", (current % ten).low_u32(), s);
					current = current / ten;
				}

				write!(f, "{}", s)
			}
		}

		impl fmt::LowerHex for $name {
			fn fmt(&self, f: &mut fmt::Formatter) -> fmt::Result {
				let &$name(ref data) = self;
				try!(write!(f, "0x"));
				let mut latch = false;
				for ch in data.iter().rev() {
					for x in 0..16 {
						let nibble = (ch & (15u64 << ((15 - x) * 4) as u64)) >> (((15 - x) * 4) as u64);
						if !latch { latch = nibble != 0 }
						if latch {
							try!(write!(f, "{:x}", nibble));
						}
					}
				}
				Ok(())
			}
		}

		#[cfg_attr(feature="dev", allow(derive_hash_xor_eq))] // We are pretty sure it's ok.
		impl Hash for $name {
			fn hash<H>(&self, state: &mut H) where H: Hasher {
				unsafe { state.write(::std::slice::from_raw_parts(self.0.as_ptr() as *mut u8, self.0.len() * 8)); }
				state.finish();
			}
		}
	);
}

construct_uint!(U512, 8);
construct_uint!(U256, 4);
construct_uint!(U128, 2);

impl U256 {
	/// Multiplies two 256-bit integers to produce full 512-bit integer
	/// No overflow possible
	#[cfg(all(asm_available, target_arch="x86_64"))]
	pub fn full_mul(self, other: U256) -> U512 {
		let self_t: &[u64; 4] = unsafe { &mem::transmute(self) };
		let other_t: &[u64; 4] = unsafe { &mem::transmute(other) };
		let mut result: [u64; 8] = unsafe { mem::uninitialized() };
		unsafe {
			asm!("
				mov $8, %rax
				mulq $12
				mov %rax, $0
				mov %rdx, $1

				mov $8, %rax
				mulq $13
				add %rax, $1
				adc $$0, %rdx
				mov %rdx, $2

				mov $8, %rax
				mulq $14
				add %rax, $2
				adc $$0, %rdx
				mov %rdx, $3

				mov $8, %rax
				mulq $15
				add %rax, $3
				adc $$0, %rdx
				mov %rdx, $4

				mov $9, %rax
				mulq $12
				add %rax, $1
				adc %rdx, $2
				adc $$0, $3
				adc $$0, $4
				xor $5, $5
				adc $$0, $5
				xor $6, $6
				adc $$0, $6
				xor $7, $7
				adc $$0, $7

				mov $9, %rax
				mulq $13
				add %rax, $2
				adc %rdx, $3
				adc $$0, $4
				adc $$0, $5
				adc $$0, $6
				adc $$0, $7

				mov $9, %rax
				mulq $14
				add %rax, $3
				adc %rdx, $4
				adc $$0, $5
				adc $$0, $6
				adc $$0, $7

				mov $9, %rax
				mulq $15
				add %rax, $4
				adc %rdx, $5
				adc $$0, $6
				adc $$0, $7

				mov $10, %rax
				mulq $12
				add %rax, $2
				adc %rdx, $3
				adc $$0, $4
				adc $$0, $5
				adc $$0, $6
				adc $$0, $7

				mov $10, %rax
				mulq $13
				add %rax, $3
				adc %rdx, $4
				adc $$0, $5
				adc $$0, $6
				adc $$0, $7

				mov $10, %rax
				mulq $14
				add %rax, $4
				adc %rdx, $5
				adc $$0, $6
				adc $$0, $7

				mov $10, %rax
				mulq $15
				add %rax, $5
				adc %rdx, $6
				adc $$0, $7

				mov $11, %rax
				mulq $12
				add %rax, $3
				adc %rdx, $4
				adc $$0, $5
				adc $$0, $6
				adc $$0, $7

				mov $11, %rax
				mulq $13
				add %rax, $4
				adc %rdx, $5
				adc $$0, $6
				adc $$0, $7

				mov $11, %rax
				mulq $14
				add %rax, $5
				adc %rdx, $6
				adc $$0, $7

				mov $11, %rax
				mulq $15
				add %rax, $6
				adc %rdx, $7
				"
            : /* $0 */ "={r8}"(result[0]), /* $1 */ "={r9}"(result[1]), /* $2 */ "={r10}"(result[2]),
			  /* $3 */ "={r11}"(result[3]), /* $4 */ "={r12}"(result[4]), /* $5 */ "={r13}"(result[5]),
			  /* $6 */ "={r14}"(result[6]), /* $7 */ "={r15}"(result[7])

            : /* $8 */ "m"(self_t[0]), /* $9 */ "m"(self_t[1]), /* $10 */  "m"(self_t[2]),
			  /* $11 */ "m"(self_t[3]), /* $12 */ "m"(other_t[0]), /* $13 */ "m"(other_t[1]),
			  /* $14 */ "m"(other_t[2]), /* $15 */ "m"(other_t[3])
			: "rax", "rdx"
			:
			);
		}
		U512(result)
	}

	/// Multiplies two 256-bit integers to produce full 512-bit integer
	/// No overflow possible
	#[cfg(not(all(asm_available, target_arch="x86_64")))]
	pub fn full_mul(self, other: U256) -> U512 {
		let U256(ref me) = self;
		let U256(ref you) = other;
		let mut ret = [0u64; 8];

		for i in 0..4 {
			if you[i] == 0 {
				continue;
			}

			let mut carry2 = 0u64;
			let (b_u, b_l) = split(you[i]);

			for j in 0..4 {
				if me[j] == 0 && carry2 == 0 {
					continue;
				}

				let a = split(me[j]);

				// multiply parts
				let (c_l, overflow_l) = mul_u32(a, b_l, ret[i + j]);
				let (c_u, overflow_u) = mul_u32(a, b_u, c_l >> 32);
				ret[i + j] = (c_l & 0xFFFFFFFF) + (c_u << 32);

				// Only single overflow possible here
				let carry = (c_u >> 32) + (overflow_u << 32) + overflow_l + carry2;
				let (carry, o) = carry.overflowing_add(ret[i + j + 1]);

				ret[i + j + 1] = carry;
				carry2 = o as u64;
			}
		}

		U512(ret)
	}
}

impl From<U256> for U512 {
	fn from(value: U256) -> U512 {
		let U256(ref arr) = value;
		let mut ret = [0; 8];
		ret[0] = arr[0];
		ret[1] = arr[1];
		ret[2] = arr[2];
		ret[3] = arr[3];
		U512(ret)
	}
}

impl From<U512> for U256 {
	fn from(value: U512) -> U256 {
		let U512(ref arr) = value;
		if arr[4] | arr[5] | arr[6] | arr[7] != 0 {
			panic!("Overflow");
		}
		let mut ret = [0; 4];
		ret[0] = arr[0];
		ret[1] = arr[1];
		ret[2] = arr[2];
		ret[3] = arr[3];
		U256(ret)
	}
}

impl<'a> From<&'a U256> for U512 {
	fn from(value: &'a U256) -> U512 {
		let U256(ref arr) = *value;
		let mut ret = [0; 8];
		ret[0] = arr[0];
		ret[1] = arr[1];
		ret[2] = arr[2];
		ret[3] = arr[3];
		U512(ret)
	}
}

impl<'a> From<&'a U512> for U256 {
	fn from(value: &'a U512) -> U256 {
		let U512(ref arr) = *value;
		if arr[4] | arr[5] | arr[6] | arr[7] != 0 {
			panic!("Overflow");
		}
		let mut ret = [0; 4];
		ret[0] = arr[0];
		ret[1] = arr[1];
		ret[2] = arr[2];
		ret[3] = arr[3];
		U256(ret)
	}
}

impl From<U256> for U128 {
	fn from(value: U256) -> U128 {
		let U256(ref arr) = value;
		if arr[2] | arr[3] != 0 {
			panic!("Overflow");
		}
		let mut ret = [0; 2];
		ret[0] = arr[0];
		ret[1] = arr[1];
		U128(ret)
	}
}

impl From<U512> for U128 {
	fn from(value: U512) -> U128 {
		let U512(ref arr) = value;
		if arr[2] | arr[3] | arr[4] | arr[5] | arr[6] | arr[7] != 0 {
			panic!("Overflow");
		}
		let mut ret = [0; 2];
		ret[0] = arr[0];
		ret[1] = arr[1];
		U128(ret)
	}
}

impl From<U128> for U512 {
	fn from(value: U128) -> U512 {
		let U128(ref arr) = value;
		let mut ret = [0; 8];
		ret[0] = arr[0];
		ret[1] = arr[1];
		U512(ret)
	}
}

impl From<U128> for U256 {
	fn from(value: U128) -> U256 {
		let U128(ref arr) = value;
		let mut ret = [0; 4];
		ret[0] = arr[0];
		ret[1] = arr[1];
		U256(ret)
	}
}

impl From<U256> for u64 {
	fn from(value: U256) -> u64 {
		value.as_u64()
	}
}

impl From<U256> for u32 {
	fn from(value: U256) -> u32 {
		value.as_u32()
	}
}

/// Constant value of `U256::zero()` that can be used for a reference saving an additional instance creation.
pub const ZERO_U256: U256 = U256([0x00u64; 4]);
/// Constant value of `U256::one()` that can be used for a reference saving an additional instance creation.
pub const ONE_U256: U256 = U256([0x01u64, 0x00u64, 0x00u64, 0x00u64]);


known_heap_size!(0, U128, U256);

#[cfg(test)]
mod tests {
	use uint::{Uint, U128, U256, U512};
	use std::str::FromStr;

	#[test]
	pub fn uint256_from() {
		let e = U256([10, 0, 0, 0]);

		// test unsigned initialization
		let ua = U256::from(10u8);
		let ub = U256::from(10u16);
		let uc =  U256::from(10u32);
		let ud = U256::from(10u64);
		assert_eq!(e, ua);
		assert_eq!(e, ub);
		assert_eq!(e, uc);
		assert_eq!(e, ud);

		// test initialization from bytes
		let va = U256::from(&[10u8][..]);
		assert_eq!(e, va);

		// more tests for initialization from bytes
		assert_eq!(U256([0x1010, 0, 0, 0]), U256::from(&[0x10u8, 0x10][..]));
		assert_eq!(U256([0x12f0, 0, 0, 0]), U256::from(&[0x12u8, 0xf0][..]));
		assert_eq!(U256([0x12f0, 0, 0, 0]), U256::from(&[0, 0x12u8, 0xf0][..]));
		assert_eq!(U256([0x12f0, 0 , 0, 0]), U256::from(&[0, 0, 0, 0, 0, 0, 0, 0x12u8, 0xf0][..]));
		assert_eq!(U256([0x12f0, 1 , 0, 0]), U256::from(&[1, 0, 0, 0, 0, 0, 0, 0x12u8, 0xf0][..]));
		assert_eq!(U256([0x12f0, 1 , 0x0910203040506077, 0x8090a0b0c0d0e0f0]), U256::from(&[
																						  0x80, 0x90, 0xa0, 0xb0, 0xc0, 0xd0, 0xe0, 0xf0,
																						  0x09, 0x10, 0x20, 0x30, 0x40, 0x50, 0x60, 0x77,
																						  0, 0, 0, 0, 0, 0, 0, 1,
																						  0, 0, 0, 0, 0, 0, 0x12u8, 0xf0][..]));
		assert_eq!(U256([0x00192437100019fa, 0x243710, 0, 0]), U256::from(&[
																		  0x24u8, 0x37, 0x10,
																		  0, 0x19, 0x24, 0x37, 0x10, 0, 0x19, 0xfa][..]));

		// test initializtion from string
		let sa = U256::from_str("0a").unwrap();
		assert_eq!(e, sa);
		assert_eq!(U256([0x1010, 0, 0, 0]), U256::from_str("1010").unwrap());
		assert_eq!(U256([0x12f0, 0, 0, 0]), U256::from_str("12f0").unwrap());
		assert_eq!(U256([0x12f0, 0, 0, 0]), U256::from_str("12f0").unwrap());
		assert_eq!(U256([0x12f0, 0 , 0, 0]), U256::from_str("0000000012f0").unwrap());
		assert_eq!(U256([0x12f0, 1 , 0, 0]), U256::from_str("0100000000000012f0").unwrap());
		assert_eq!(U256([0x12f0, 1 , 0x0910203040506077, 0x8090a0b0c0d0e0f0]), U256::from_str("8090a0b0c0d0e0f00910203040506077000000000000000100000000000012f0").unwrap());
	}

	#[test]
	pub fn uint256_to() {
		let hex = "8090a0b0c0d0e0f00910203040506077583a2cf8264910e1436bda32571012f0";
		let uint = U256::from_str(hex).unwrap();
		let mut bytes = [0u8; 32];
		uint.to_bytes(&mut bytes);
		let uint2 = U256::from(&bytes[..]);
		assert_eq!(uint, uint2);
	}

	#[test]
	pub fn uint256_bits_test() {
		assert_eq!(U256::from(0u64).bits(), 0);
		assert_eq!(U256::from(255u64).bits(), 8);
		assert_eq!(U256::from(256u64).bits(), 9);
		assert_eq!(U256::from(300u64).bits(), 9);
		assert_eq!(U256::from(60000u64).bits(), 16);
		assert_eq!(U256::from(70000u64).bits(), 17);

		//// Try to read the following lines out loud quickly
		let mut shl = U256::from(70000u64);
		shl = shl << 100;
		assert_eq!(shl.bits(), 117);
		shl = shl << 100;
		assert_eq!(shl.bits(), 217);
		shl = shl << 100;
		assert_eq!(shl.bits(), 0);

		//// Bit set check
		//// 01010
		assert!(!U256::from(10u8).bit(0));
		assert!(U256::from(10u8).bit(1));
		assert!(!U256::from(10u8).bit(2));
		assert!(U256::from(10u8).bit(3));
		assert!(!U256::from(10u8).bit(4));

		//// byte check
		assert_eq!(U256::from(10u8).byte(0), 10);
		assert_eq!(U256::from(0xffu64).byte(0), 0xff);
		assert_eq!(U256::from(0xffu64).byte(1), 0);
		assert_eq!(U256::from(0x01ffu64).byte(0), 0xff);
		assert_eq!(U256::from(0x01ffu64).byte(1), 0x1);
		assert_eq!(U256([0u64, 0xfc, 0, 0]).byte(8), 0xfc);
		assert_eq!(U256([0u64, 0, 0, u64::max_value()]).byte(31), 0xff);
		assert_eq!(U256([0u64, 0, 0, (u64::max_value() >> 8) + 1]).byte(31), 0x01);
	}

	#[test]
	#[cfg_attr(feature="dev", allow(eq_op))]
	pub fn uint256_comp_test() {
		let small = U256([10u64, 0, 0, 0]);
		let big = U256([0x8C8C3EE70C644118u64, 0x0209E7378231E632, 0, 0]);
		let bigger = U256([0x9C8C3EE70C644118u64, 0x0209E7378231E632, 0, 0]);
		let biggest = U256([0x5C8C3EE70C644118u64, 0x0209E7378231E632, 0, 1]);

		assert!(small < big);
		assert!(big < bigger);
		assert!(bigger < biggest);
		assert!(bigger <= biggest);
		assert!(biggest <= biggest);
		assert!(bigger >= big);
		assert!(bigger >= small);
		assert!(small <= small);
	}

	#[test]
	pub fn uint256_arithmetic_test() {
		let init = U256::from(0xDEADBEEFDEADBEEFu64);
		let copy = init;

		let add = init + copy;
		assert_eq!(add, U256([0xBD5B7DDFBD5B7DDEu64, 1, 0, 0]));
		// Bitshifts
		let shl = add << 88;
		assert_eq!(shl, U256([0u64, 0xDFBD5B7DDE000000, 0x1BD5B7D, 0]));
		let shr = shl >> 40;
		assert_eq!(shr, U256([0x7DDE000000000000u64, 0x0001BD5B7DDFBD5B, 0, 0]));
		// Increment
		let incr = shr + U256::from(1u64);
		assert_eq!(incr, U256([0x7DDE000000000001u64, 0x0001BD5B7DDFBD5B, 0, 0]));
		// Subtraction
		let sub = overflowing!(incr.overflowing_sub(init));
		assert_eq!(sub, U256([0x9F30411021524112u64, 0x0001BD5B7DDFBD5A, 0, 0]));
		// Multiplication
		let mult = sub.mul_u32(300);
		assert_eq!(mult, U256([0x8C8C3EE70C644118u64, 0x0209E7378231E632, 0, 0]));
		// Division
		assert_eq!(U256::from(105u8) / U256::from(5u8), U256::from(21u8));
		let div = mult / U256::from(300u16);
		assert_eq!(div, U256([0x9F30411021524112u64, 0x0001BD5B7DDFBD5A, 0, 0]));
		//// TODO: bit inversion
	}

	#[test]
	pub fn uint256_simple_mul() {
		let a = U256::from_str("10000000000000000").unwrap();
		let b = U256::from_str("10000000000000000").unwrap();

		let c = U256::from_str("100000000000000000000000000000000").unwrap();
		println!("Multiplying");
		let result = a.overflowing_mul(b);
		println!("Got result");
		assert_eq!(result, (c, false))
	}

	#[test]
	pub fn uint256_extreme_bitshift_test() {
		//// Shifting a u64 by 64 bits gives an undefined value, so make sure that
		//// we're doing the Right Thing here
		let init = U256::from(0xDEADBEEFDEADBEEFu64);

		assert_eq!(init << 64, U256([0, 0xDEADBEEFDEADBEEF, 0, 0]));
		let add = (init << 64) + init;
		assert_eq!(add, U256([0xDEADBEEFDEADBEEF, 0xDEADBEEFDEADBEEF, 0, 0]));
		assert_eq!(add >> 0, U256([0xDEADBEEFDEADBEEF, 0xDEADBEEFDEADBEEF, 0, 0]));
		assert_eq!(add << 0, U256([0xDEADBEEFDEADBEEF, 0xDEADBEEFDEADBEEF, 0, 0]));
		assert_eq!(add >> 64, U256([0xDEADBEEFDEADBEEF, 0, 0, 0]));
		assert_eq!(add << 64, U256([0, 0xDEADBEEFDEADBEEF, 0xDEADBEEFDEADBEEF, 0]));
	}

	#[test]
	pub fn uint256_exp10() {
		assert_eq!(U256::exp10(0), U256::from(1u64));
		println!("\none: {:?}", U256::from(1u64));
		println!("ten: {:?}", U256::from(10u64));
		assert_eq!(U256::from(2u64) * U256::from(10u64), U256::from(20u64));
		assert_eq!(U256::exp10(1), U256::from(10u64));
		assert_eq!(U256::exp10(2), U256::from(100u64));
		assert_eq!(U256::exp10(5), U256::from(100000u64));
	}

	#[test]
	pub fn uint256_mul32() {
		assert_eq!(U256::from(0u64).mul_u32(2), U256::from(0u64));
		assert_eq!(U256::from(1u64).mul_u32(2), U256::from(2u64));
		assert_eq!(U256::from(10u64).mul_u32(2), U256::from(20u64));
		assert_eq!(U256::from(10u64).mul_u32(5), U256::from(50u64));
		assert_eq!(U256::from(1000u64).mul_u32(50), U256::from(50000u64));
	}

	#[test]
	fn uint256_pow () {
		assert_eq!(U256::from(10).pow(U256::from(0)), U256::from(1));
		assert_eq!(U256::from(10).pow(U256::from(1)), U256::from(10));
		assert_eq!(U256::from(10).pow(U256::from(2)), U256::from(100));
		assert_eq!(U256::from(10).pow(U256::from(3)), U256::from(1000));
		assert_eq!(U256::from(10).pow(U256::from(20)), U256::exp10(20));
	}

	#[test]
	#[should_panic]
	fn uint256_pow_overflow_panic () {
		U256::from(2).pow(U256::from(0x100));
	}

	#[test]
	fn uint256_overflowing_pow () {
		// assert_eq!(
		// 	U256::from(2).overflowing_pow(U256::from(0xff)),
		// 	(U256::from_str("8000000000000000000000000000000000000000000000000000000000000000").unwrap(), false)
		// );
		assert_eq!(
			U256::from(2).overflowing_pow(U256::from(0x100)),
			(U256::zero(), true)
		);
	}

	#[test]
	pub fn uint256_mul1() {
		assert_eq!(U256::from(1u64) * U256::from(10u64), U256::from(10u64));
	}

	#[test]
	pub fn uint256_mul2() {
		let a = U512::from_str("10000000000000000fffffffffffffffe").unwrap();
		let b = U512::from_str("ffffffffffffffffffffffffffffffff").unwrap();

		assert_eq!(a * b, U512::from_str("10000000000000000fffffffffffffffcffffffffffffffff0000000000000002").unwrap());
	}

	#[test]
	pub fn uint256_overflowing_mul() {
		assert_eq!(
			U256::from_str("100000000000000000000000000000000").unwrap().overflowing_mul(
				U256::from_str("100000000000000000000000000000000").unwrap()
			),
			(U256::zero(), true)
		);
	}

	#[test]
	pub fn uint128_add() {
		assert_eq!(
			U128::from_str("fffffffffffffffff").unwrap() + U128::from_str("fffffffffffffffff").unwrap(),
			U128::from_str("1ffffffffffffffffe").unwrap()
		);
	}

	#[test]
	pub fn uint128_add_overflow() {
		assert_eq!(
			U128::from_str("ffffffffffffffffffffffffffffffff").unwrap()
			.overflowing_add(
				U128::from_str("ffffffffffffffffffffffffffffffff").unwrap()
			),
			(U128::from_str("fffffffffffffffffffffffffffffffe").unwrap(), true)
		);
	}

	#[test]
	#[should_panic]
	// overflows panic only in debug builds. Running this test with `--release` flag, always fails
	#[ignore]
	pub fn uint128_add_overflow_panic() {
		U128::from_str("ffffffffffffffffffffffffffffffff").unwrap()
		+
		U128::from_str("ffffffffffffffffffffffffffffffff").unwrap();
	}

	#[test]
	pub fn uint128_mul() {
		assert_eq!(
			U128::from_str("fffffffff").unwrap() * U128::from_str("fffffffff").unwrap(),
			U128::from_str("ffffffffe000000001").unwrap());
	}

	#[test]
	pub fn uint512_mul() {
		assert_eq!(
			U512::from_str("7fffffffffffffffffffffffffffffffffffffffffffffffffffffffffffffff").unwrap()
			*
			U512::from_str("7fffffffffffffffffffffffffffffffffffffffffffffffffffffffffffffff").unwrap(),
			U512::from_str("3fffffffffffffffffffffffffffffffffffffffffffffffffffffffffffffff0000000000000000000000000000000000000000000000000000000000000001").unwrap()
		);
	}

	#[test]
	pub fn uint256_mul_overflow() {
		assert_eq!(
			U256::from_str("7fffffffffffffffffffffffffffffffffffffffffffffffffffffffffffffff").unwrap()
			.overflowing_mul(
				U256::from_str("7fffffffffffffffffffffffffffffffffffffffffffffffffffffffffffffff").unwrap()
			),
			(U256::from_str("1").unwrap(), true)
		);
	}

	#[test]
	#[should_panic]
	pub fn uint256_mul_overflow_panic() {
		U256::from_str("7fffffffffffffffffffffffffffffffffffffffffffffffffffffffffffffff").unwrap()
		*
		U256::from_str("7fffffffffffffffffffffffffffffffffffffffffffffffffffffffffffffff").unwrap();
	}

	#[test]
	pub fn uint256_sub_overflow() {
		assert_eq!(
			U256::from_str("0").unwrap()
			.overflowing_sub(
				U256::from_str("1").unwrap()
			),
			(U256::from_str("ffffffffffffffffffffffffffffffffffffffffffffffffffffffffffffffff").unwrap(), true)
			);
	}

	#[test]
	#[should_panic]
	pub fn uint256_sub_overflow_panic() {
		U256::from_str("0").unwrap()
		-
		U256::from_str("1").unwrap();
	}

	#[test]
	pub fn uint256_shl() {
		assert_eq!(
			U256::from_str("7fffffffffffffffffffffffffffffffffffffffffffffffffffffffffffffff").unwrap()
			<< 4,
			U256::from_str("fffffffffffffffffffffffffffffffffffffffffffffffffffffffffffffff0").unwrap()
		);
	}

	#[test]
	pub fn uint256_shl_words() {
		assert_eq!(
			U256::from_str("0000000000000001ffffffffffffffffffffffffffffffffffffffffffffffff").unwrap()
			<< 64,
			U256::from_str("ffffffffffffffffffffffffffffffffffffffffffffffff0000000000000000").unwrap()
		);
		assert_eq!(
			U256::from_str("0000000000000000ffffffffffffffffffffffffffffffffffffffffffffffff").unwrap()
			<< 64,
			U256::from_str("ffffffffffffffffffffffffffffffffffffffffffffffff0000000000000000").unwrap()
		);
	}

	#[test]
	pub fn uint256_mul() {
		assert_eq!(
			U256::from_str("7fffffffffffffffffffffffffffffffffffffffffffffffffffffffffffffff").unwrap()
			*
			U256::from_str("2").unwrap(),
			U256::from_str("fffffffffffffffffffffffffffffffffffffffffffffffffffffffffffffffe").unwrap()
			);
	}

	#[test]
	fn uint256_div() {
		assert_eq!(U256::from(10u64) /  U256::from(1u64), U256::from(10u64));
		assert_eq!(U256::from(10u64) /  U256::from(2u64), U256::from(5u64));
		assert_eq!(U256::from(10u64) /  U256::from(3u64), U256::from(3u64));
	}

	#[test]
	fn uint256_rem() {
		assert_eq!(U256::from(10u64) % U256::from(1u64), U256::from(0u64));
		assert_eq!(U256::from(10u64) % U256::from(3u64), U256::from(1u64));
	}

	#[test]
	fn uint256_from_dec_str() {
		assert_eq!(U256::from_dec_str("10").unwrap(), U256::from(10u64));
		assert_eq!(U256::from_dec_str("1024").unwrap(), U256::from(1024u64));
	}

	#[test]
	fn display_uint() {
		let s = "12345678987654321023456789";
		assert_eq!(format!("{}", U256::from_dec_str(s).unwrap()), s);
	}

	#[test]
	fn display_uint_zero() {
		assert_eq!(format!("{}", U256::from(0)), "0");
	}

    #[test]
    fn u512_multi_adds() {
		let (result, _) = U512([0, 0, 0, 0, 0, 0, 0, 0]).overflowing_add(U512([0, 0, 0, 0, 0, 0, 0, 0]));
		assert_eq!(result, U512([0, 0, 0, 0, 0, 0, 0, 0]));

		let (result, _) = U512([1, 0, 0, 0, 0, 0, 0, 1]).overflowing_add(U512([1, 0, 0, 0, 0, 0, 0, 1]));
		assert_eq!(result, U512([2, 0, 0, 0, 0, 0, 0, 2]));

		let (result, _) = U512([0, 0, 0, 0, 0, 0, 0, 1]).overflowing_add(U512([0, 0, 0, 0, 0, 0, 0, 1]));
		assert_eq!(result, U512([0, 0, 0, 0, 0, 0, 0, 2]));

		let (result, _) = U512([0, 0, 0, 0, 0, 0, 2, 1]).overflowing_add(U512([0, 0, 0, 0, 0, 0, 3, 1]));
		assert_eq!(result, U512([0, 0, 0, 0, 0, 0, 5, 2]));

		let (result, _) = U512([1, 2, 3, 4, 5, 6, 7, 8]).overflowing_add(U512([9, 10, 11, 12, 13, 14, 15, 16]));
		assert_eq!(result, U512([10, 12, 14, 16, 18, 20, 22, 24]));

		let (_, overflow) = U512([0, 0, 0, 0, 0, 0, 2, 1]).overflowing_add(U512([0, 0, 0, 0, 0, 0, 3, 1]));
		assert!(!overflow);

		let (_, overflow) = U512([::std::u64::MAX, ::std::u64::MAX, ::std::u64::MAX, ::std::u64::MAX, ::std::u64::MAX, ::std::u64::MAX, ::std::u64::MAX, ::std::u64::MAX])
			.overflowing_add(U512([::std::u64::MAX, ::std::u64::MAX, ::std::u64::MAX, ::std::u64::MAX, ::std::u64::MAX, ::std::u64::MAX, ::std::u64::MAX, ::std::u64::MAX]));
		assert!(overflow);

		let (_, overflow) = U512([0, 0, 0, 0, 0, 0, 0, ::std::u64::MAX])
			.overflowing_add(U512([0, 0, 0, 0, 0, 0, 0, ::std::u64::MAX]));
        assert!(overflow);

		let (_, overflow) = U512([0, 0, 0, 0, 0, 0, 0, ::std::u64::MAX])
			.overflowing_add(U512([0, 0, 0, 0, 0, 0, 0, 0]));
		assert!(!overflow);
	}

    #[test]
    fn u256_multi_adds() {
        let (result, _) = U256([0, 0, 0, 0]).overflowing_add(U256([0, 0, 0, 0]));
        assert_eq!(result, U256([0, 0, 0, 0]));

        let (result, _) = U256([0, 0, 0, 1]).overflowing_add(U256([0, 0, 0, 1]));
        assert_eq!(result, U256([0, 0, 0, 2]));

        let (result, overflow) = U256([0, 0, 2, 1]).overflowing_add(U256([0, 0, 3, 1]));
        assert_eq!(result, U256([0, 0, 5, 2]));
        assert!(!overflow);

        let (_, overflow) = U256([::std::u64::MAX, ::std::u64::MAX, ::std::u64::MAX, ::std::u64::MAX])
			.overflowing_add(U256([::std::u64::MAX, ::std::u64::MAX, ::std::u64::MAX, ::std::u64::MAX]));
        assert!(overflow);

        let (_, overflow) = U256([0, 0, 0, ::std::u64::MAX]).overflowing_add(U256([0, 0, 0, ::std::u64::MAX]));
        assert!(overflow);
    }


	#[test]
	fn u256_multi_subs() {
		let (result, _) = U256([0, 0, 0, 0]).overflowing_sub(U256([0, 0, 0, 0]));
		assert_eq!(result, U256([0, 0, 0, 0]));

		let (result, _) = U256([0, 0, 0, 1]).overflowing_sub(U256([0, 0, 0, 1]));
		assert_eq!(result, U256([0, 0, 0, 0]));

		let (_, overflow) = U256([0, 0, 2, 1]).overflowing_sub(U256([0, 0, 3, 1]));
		assert!(overflow);

		let (result, overflow) = U256([::std::u64::MAX, ::std::u64::MAX, ::std::u64::MAX, ::std::u64::MAX])
								.overflowing_sub(U256([::std::u64::MAX/2, ::std::u64::MAX/2, ::std::u64::MAX/2, ::std::u64::MAX/2]));
		assert!(!overflow);
		assert_eq!(U256([::std::u64::MAX/2+1, ::std::u64::MAX/2+1, ::std::u64::MAX/2+1, ::std::u64::MAX/2+1]), result);

		let (result, overflow) = U256([0, 0, 0, 1]).overflowing_sub(U256([0, 0, 1, 0]));
		assert!(!overflow);
		assert_eq!(U256([0, 0, ::std::u64::MAX, 0]), result);

		let (result, overflow) = U256([0, 0, 0, 1]).overflowing_sub(U256([1, 0, 0, 0]));
		assert!(!overflow);
		assert_eq!(U256([::std::u64::MAX, ::std::u64::MAX, ::std::u64::MAX, 0]), result);
	}

	#[test]
	fn u512_multi_subs() {
		let (result, _) = U512([0, 0, 0, 0, 0, 0, 0, 0]).overflowing_sub(U512([0, 0, 0, 0, 0, 0, 0, 0]));
		assert_eq!(result, U512([0, 0, 0, 0, 0, 0, 0, 0]));

		let (result, _) = U512([10, 9, 8, 7, 6, 5, 4, 3]).overflowing_sub(U512([9, 8, 7, 6, 5, 4, 3, 2]));
		assert_eq!(result, U512([1, 1, 1, 1, 1, 1, 1, 1]));

		let (_, overflow) = U512([10, 9, 8, 7, 6, 5, 4, 3]).overflowing_sub(U512([9, 8, 7, 6, 5, 4, 3, 2]));
		assert!(!overflow);

		let (_, overflow) = U512([9, 8, 7, 6, 5, 4, 3, 2]).overflowing_sub(U512([10, 9, 8, 7, 6, 5, 4, 3]));
		assert!(overflow);
	}

	#[test]
	fn u256_multi_carry_all() {
		let (result, _) = U256([::std::u64::MAX, 0, 0, 0]).overflowing_mul(U256([::std::u64::MAX, 0, 0, 0]));
		assert_eq!(U256([1, ::std::u64::MAX-1, 0, 0]), result);

		let (result, _) = U256([0, ::std::u64::MAX, 0, 0]).overflowing_mul(U256([::std::u64::MAX, 0, 0, 0]));
		assert_eq!(U256([0, 1, ::std::u64::MAX-1, 0]), result);

		let (result, _) = U256([::std::u64::MAX, ::std::u64::MAX, 0, 0]).overflowing_mul(U256([::std::u64::MAX, 0, 0, 0]));
		assert_eq!(U256([1, ::std::u64::MAX, ::std::u64::MAX-1, 0]), result);

		let (result, _) = U256([::std::u64::MAX, 0, 0, 0]).overflowing_mul(U256([::std::u64::MAX, ::std::u64::MAX, 0, 0]));
		assert_eq!(U256([1, ::std::u64::MAX, ::std::u64::MAX-1, 0]), result);

		let (result, _) = U256([::std::u64::MAX, ::std::u64::MAX, 0, 0])
			.overflowing_mul(U256([::std::u64::MAX, ::std::u64::MAX, 0, 0]));
		assert_eq!(U256([1, 0, ::std::u64::MAX-1, ::std::u64::MAX]), result);

		let (result, _) = U256([::std::u64::MAX, 0, 0, 0]).overflowing_mul(U256([::std::u64::MAX, ::std::u64::MAX, ::std::u64::MAX, 0]));
		assert_eq!(U256([1, ::std::u64::MAX, ::std::u64::MAX, ::std::u64::MAX-1]), result);

		let (result, _) = U256([::std::u64::MAX, ::std::u64::MAX, ::std::u64::MAX, 0]).overflowing_mul(U256([::std::u64::MAX, 0, 0, 0]));
		assert_eq!(U256([1, ::std::u64::MAX, ::std::u64::MAX, ::std::u64::MAX-1]), result);

		let (result, _) = U256([::std::u64::MAX, 0, 0, 0]).overflowing_mul(
			U256([::std::u64::MAX, ::std::u64::MAX, ::std::u64::MAX, ::std::u64::MAX]));
		assert_eq!(U256([1, ::std::u64::MAX, ::std::u64::MAX, ::std::u64::MAX]), result);

		let (result, _) = U256([::std::u64::MAX, ::std::u64::MAX, ::std::u64::MAX, ::std::u64::MAX])
			.overflowing_mul(U256([::std::u64::MAX, 0, 0, 0]));
		assert_eq!(U256([1, ::std::u64::MAX, ::std::u64::MAX, ::std::u64::MAX]), result);

		let (result, _) = U256([::std::u64::MAX, ::std::u64::MAX, ::std::u64::MAX, 0])
			.overflowing_mul(U256([::std::u64::MAX, ::std::u64::MAX, 0, 0]));
		assert_eq!(U256([1, 0, ::std::u64::MAX, ::std::u64::MAX-1]), result);

		let (result, _) = U256([::std::u64::MAX, ::std::u64::MAX, 0, 0])
			.overflowing_mul(U256([::std::u64::MAX, ::std::u64::MAX, ::std::u64::MAX, 0]));
		assert_eq!(U256([1, 0, ::std::u64::MAX, ::std::u64::MAX-1]), result);

		let (result, _) = U256([::std::u64::MAX, ::std::u64::MAX, ::std::u64::MAX, ::std::u64::MAX])
			.overflowing_mul(U256([::std::u64::MAX, ::std::u64::MAX, 0, 0]));
		assert_eq!(U256([1, 0, ::std::u64::MAX, ::std::u64::MAX]), result);

		let (result, _) = U256([::std::u64::MAX, ::std::u64::MAX, 0, 0])
			.overflowing_mul(U256([::std::u64::MAX, ::std::u64::MAX, ::std::u64::MAX, ::std::u64::MAX]));
		assert_eq!(U256([1, 0, ::std::u64::MAX, ::std::u64::MAX]), result);

		let (result, _) = U256([::std::u64::MAX, ::std::u64::MAX, ::std::u64::MAX, 0])
			.overflowing_mul(U256([::std::u64::MAX, ::std::u64::MAX, ::std::u64::MAX, 0]));
		assert_eq!(U256([1, 0, 0, ::std::u64::MAX-1]), result);

		let (result, _) = U256([::std::u64::MAX, ::std::u64::MAX, ::std::u64::MAX, 0])
			.overflowing_mul(U256([::std::u64::MAX, ::std::u64::MAX, ::std::u64::MAX, ::std::u64::MAX]));
		assert_eq!(U256([1, 0, 0, ::std::u64::MAX]), result);

		let (result, _) = U256([::std::u64::MAX, ::std::u64::MAX, ::std::u64::MAX, ::std::u64::MAX])
			.overflowing_mul(U256([::std::u64::MAX, ::std::u64::MAX, ::std::u64::MAX, 0]));
		assert_eq!(U256([1, 0, 0, ::std::u64::MAX]), result);

		let (result, _) = U256([0, 0, 0, ::std::u64::MAX]).overflowing_mul(U256([0, 0, 0, ::std::u64::MAX]));
		assert_eq!(U256([0, 0, 0, 0]), result);

		let (result, _) = U256([1, 0, 0, 0]).overflowing_mul(U256([0, 0, 0, ::std::u64::MAX]));
		assert_eq!(U256([0, 0, 0, ::std::u64::MAX]), result);

		let (result, _) = U256([::std::u64::MAX, ::std::u64::MAX, ::std::u64::MAX, ::std::u64::MAX])
			.overflowing_mul(U256([::std::u64::MAX, ::std::u64::MAX, ::std::u64::MAX, ::std::u64::MAX]));
		assert_eq!(U256([1, 0, 0, 0]), result);
	}

<<<<<<< HEAD
=======
	#[test]
	fn u256_multi_muls() {
		let (result, _) = U256([0, 0, 0, 0]).overflowing_mul(U256([0, 0, 0, 0]));
		assert_eq!(U256([0, 0, 0, 0]), result);

		let (result, _) = U256([1, 0, 0, 0]).overflowing_mul(U256([1, 0, 0, 0]));
		assert_eq!(U256([1, 0, 0, 0]), result);

		let (result, _) = U256([5, 0, 0, 0]).overflowing_mul(U256([5, 0, 0, 0]));
		assert_eq!(U256([25, 0, 0, 0]), result);

		let (result, _) = U256([0, 5, 0, 0]).overflowing_mul(U256([0, 5, 0, 0]));
		assert_eq!(U256([0, 0, 25, 0]), result);

		let (result, _) = U256([0, 0, 0, 1]).overflowing_mul(U256([1, 0, 0, 0]));
		assert_eq!(U256([0, 0, 0, 1]), result);

		let (result, _) = U256([0, 0, 0, 5]).overflowing_mul(U256([2, 0, 0, 0]));
		assert_eq!(U256([0, 0, 0, 10]), result);

		let (result, _) = U256([0, 0, 1, 0]).overflowing_mul(U256([0, 5, 0, 0]));
		assert_eq!(U256([0, 0, 0, 5]), result);

		let (result, _) = U256([0, 0, 8, 0]).overflowing_mul(U256([0, 0, 7, 0]));
		assert_eq!(U256([0, 0, 0, 0]), result);

		let (result, _) = U256([2, 0, 0, 0]).overflowing_mul(U256([0, 5, 0, 0]));
		assert_eq!(U256([0, 10, 0, 0]), result);

		let (result, _) = U256([1, 0, 0, 0]).overflowing_mul(U256([0, 0, 0, ::std::u64::MAX]));
		assert_eq!(U256([0, 0, 0, ::std::u64::MAX]), result);
	}

>>>>>>> d6d0f8d4
    #[test]
    fn u256_multi_muls_overflow() {
		let (_, overflow) = U256([1, 0, 0, 0]).overflowing_mul(U256([0, 0, 0, 0]));
		assert!(!overflow);

		let (_, overflow) = U256([1, 0, 0, 0]).overflowing_mul(U256([0, 0, 0, ::std::u64::MAX]));
		assert!(!overflow);

		let (_, overflow) = U256([0, 1, 0, 0]).overflowing_mul(U256([0, 0, 0, ::std::u64::MAX]));
		assert!(overflow);

		let (_, overflow) = U256([0, 1, 0, 0]).overflowing_mul(U256([0, 1, 0, 0]));
		assert!(!overflow);

		let (_, overflow) = U256([0, 1, 0, ::std::u64::MAX]).overflowing_mul(U256([0, 1, 0, ::std::u64::MAX]));
		assert!(overflow);

		let (_, overflow) = U256([0, ::std::u64::MAX, 0, 0]).overflowing_mul(U256([0, ::std::u64::MAX, 0, 0]));
		assert!(!overflow);

		let (_, overflow) = U256([1, 0, 0, 0]).overflowing_mul(U256([10, 0, 0, 0]));
		assert!(!overflow);

		let (_, overflow) = U256([2, 0, 0, 0]).overflowing_mul(U256([0, 0, 0, ::std::u64::MAX / 2]));
		assert!(!overflow);

		let (_, overflow) = U256([0, 0, 8, 0]).overflowing_mul(U256([0, 0, 7, 0]));
		assert!(overflow);
    }


	#[test]
	#[cfg_attr(feature="dev", allow(cyclomatic_complexity))]
	fn u256_multi_full_mul() {
		let result = U256([0, 0, 0, 0]).full_mul(U256([0, 0, 0, 0]));
		assert_eq!(U512([0, 0, 0, 0, 0, 0, 0, 0]), result);

		let result = U256([1, 0, 0, 0]).full_mul(U256([1, 0, 0, 0]));
		assert_eq!(U512([1, 0, 0, 0, 0, 0, 0, 0]), result);

		let result = U256([5, 0, 0, 0]).full_mul(U256([5, 0, 0, 0]));
		assert_eq!(U512([25, 0, 0, 0, 0, 0, 0, 0]), result);

		let result = U256([0, 5, 0, 0]).full_mul(U256([0, 5, 0, 0]));
		assert_eq!(U512([0, 0, 25, 0, 0, 0, 0, 0]), result);

		let result = U256([0, 0, 0, 4]).full_mul(U256([4, 0, 0, 0]));
		assert_eq!(U512([0, 0, 0, 16, 0, 0, 0, 0]), result);

		let result = U256([0, 0, 0, 5]).full_mul(U256([2, 0, 0, 0]));
		assert_eq!(U512([0, 0, 0, 10, 0, 0, 0, 0]), result);

		let result = U256([0, 0, 2, 0]).full_mul(U256([0, 5, 0, 0]));
		assert_eq!(U512([0, 0, 0, 10, 0, 0, 0, 0]), result);

		let result = U256([0, 3, 0, 0]).full_mul(U256([0, 0, 3, 0]));
		assert_eq!(U512([0, 0, 0, 9, 0, 0, 0, 0]), result);

		let result = U256([0, 0, 8, 0]).full_mul(U256([0, 0, 6, 0]));
		assert_eq!(U512([0, 0, 0, 0, 48, 0, 0, 0]), result);

		let result = U256([9, 0, 0, 0]).full_mul(U256([0, 3, 0, 0]));
		assert_eq!(U512([0, 27, 0, 0, 0, 0, 0, 0]), result);

		let result = U256([::std::u64::MAX, 0, 0, 0]).full_mul(U256([::std::u64::MAX, 0, 0, 0]));
		assert_eq!(U512([1, ::std::u64::MAX-1, 0, 0, 0, 0, 0, 0]), result);

		let result = U256([0, ::std::u64::MAX, 0, 0]).full_mul(U256([::std::u64::MAX, 0, 0, 0]));
		assert_eq!(U512([0, 1, ::std::u64::MAX-1, 0, 0, 0, 0, 0]), result);

		let result = U256([::std::u64::MAX, ::std::u64::MAX, 0, 0]).full_mul(U256([::std::u64::MAX, 0, 0, 0]));
		assert_eq!(U512([1, ::std::u64::MAX, ::std::u64::MAX-1, 0, 0, 0, 0, 0]), result);

		let result = U256([::std::u64::MAX, 0, 0, 0]).full_mul(U256([::std::u64::MAX, ::std::u64::MAX, 0, 0]));
		assert_eq!(U512([1, ::std::u64::MAX, ::std::u64::MAX-1, 0, 0, 0, 0, 0]), result);

		let result = U256([::std::u64::MAX, ::std::u64::MAX, 0, 0]).full_mul(U256([::std::u64::MAX, ::std::u64::MAX, 0, 0]));
		assert_eq!(U512([1, 0, ::std::u64::MAX-1, ::std::u64::MAX, 0, 0, 0, 0]), result);

		let result = U256([::std::u64::MAX, 0, 0, 0]).full_mul(U256([::std::u64::MAX, ::std::u64::MAX, ::std::u64::MAX, 0]));
		assert_eq!(U512([1, ::std::u64::MAX, ::std::u64::MAX, ::std::u64::MAX-1, 0, 0, 0, 0]), result);

		let result = U256([::std::u64::MAX, ::std::u64::MAX, ::std::u64::MAX, 0]).full_mul(U256([::std::u64::MAX, 0, 0, 0]));
		assert_eq!(U512([1, ::std::u64::MAX, ::std::u64::MAX, ::std::u64::MAX-1, 0, 0, 0, 0]), result);

		let result = U256([::std::u64::MAX, 0, 0, 0]).full_mul(U256([::std::u64::MAX, ::std::u64::MAX, ::std::u64::MAX, ::std::u64::MAX]));
		assert_eq!(U512([1, ::std::u64::MAX, ::std::u64::MAX, ::std::u64::MAX, ::std::u64::MAX-1, 0, 0, 0]), result);

		let result = U256([::std::u64::MAX, ::std::u64::MAX, ::std::u64::MAX, ::std::u64::MAX]).full_mul(U256([::std::u64::MAX, 0, 0, 0]));
		assert_eq!(U512([1, ::std::u64::MAX, ::std::u64::MAX, ::std::u64::MAX, ::std::u64::MAX-1, 0, 0, 0]), result);

		let result = U256([::std::u64::MAX, ::std::u64::MAX, ::std::u64::MAX, 0]).full_mul(U256([::std::u64::MAX, ::std::u64::MAX, 0, 0]));
		assert_eq!(U512([1, 0, ::std::u64::MAX, ::std::u64::MAX-1, ::std::u64::MAX, 0, 0, 0]), result);

		let result = U256([::std::u64::MAX, ::std::u64::MAX, 0, 0]).full_mul(U256([::std::u64::MAX, ::std::u64::MAX, ::std::u64::MAX, 0]));
		assert_eq!(U512([1, 0, ::std::u64::MAX, ::std::u64::MAX-1, ::std::u64::MAX, 0, 0, 0]), result);

		let result = U256([::std::u64::MAX, ::std::u64::MAX, ::std::u64::MAX, ::std::u64::MAX]).full_mul(U256([::std::u64::MAX, ::std::u64::MAX, 0, 0]));
		assert_eq!(U512([1, 0, ::std::u64::MAX, ::std::u64::MAX, ::std::u64::MAX-1, ::std::u64::MAX, 0, 0]), result);

		let result = U256([::std::u64::MAX, ::std::u64::MAX, 0, 0]).full_mul(U256([::std::u64::MAX, ::std::u64::MAX, ::std::u64::MAX, ::std::u64::MAX]));
		assert_eq!(U512([1, 0, ::std::u64::MAX, ::std::u64::MAX, ::std::u64::MAX-1, ::std::u64::MAX, 0, 0]), result);

		let result = U256([::std::u64::MAX, ::std::u64::MAX, ::std::u64::MAX, 0]).full_mul(U256([::std::u64::MAX, ::std::u64::MAX, ::std::u64::MAX, 0]));
		assert_eq!(U512([1, 0, 0, ::std::u64::MAX-1, ::std::u64::MAX, ::std::u64::MAX, 0, 0]), result);

		let result = U256([::std::u64::MAX, ::std::u64::MAX, ::std::u64::MAX, 0]).full_mul(U256([::std::u64::MAX, ::std::u64::MAX, ::std::u64::MAX, ::std::u64::MAX]));
		assert_eq!(U512([1, 0, 0, ::std::u64::MAX,  ::std::u64::MAX-1, ::std::u64::MAX, ::std::u64::MAX, 0]), result);

		let result = U256([::std::u64::MAX, ::std::u64::MAX, ::std::u64::MAX, ::std::u64::MAX]).full_mul(U256([::std::u64::MAX, ::std::u64::MAX, ::std::u64::MAX, 0]));
		assert_eq!(U512([1, 0, 0, ::std::u64::MAX,  ::std::u64::MAX-1, ::std::u64::MAX, ::std::u64::MAX, 0]), result);

		let result = U256([::std::u64::MAX, ::std::u64::MAX, ::std::u64::MAX, ::std::u64::MAX]).full_mul(U256([::std::u64::MAX, ::std::u64::MAX, ::std::u64::MAX, ::std::u64::MAX]));
		assert_eq!(U512([1, 0, 0, 0, ::std::u64::MAX-1, ::std::u64::MAX, ::std::u64::MAX, ::std::u64::MAX]), result);

		let result = U256([0, 0, 0, ::std::u64::MAX]).full_mul(U256([0, 0, 0, ::std::u64::MAX]));
		assert_eq!(U512([0, 0, 0, 0, 0, 0, 1, ::std::u64::MAX-1]), result);

		let result = U256([1, 0, 0, 0]).full_mul(U256([0, 0, 0, ::std::u64::MAX]));
		assert_eq!(U512([0, 0, 0, ::std::u64::MAX, 0, 0, 0, 0]), result);

		let result = U256([1, 2, 3, 4]).full_mul(U256([5, 0, 0, 0]));
		assert_eq!(U512([5, 10, 15, 20, 0, 0, 0, 0]), result);

		let result = U256([1, 2, 3, 4]).full_mul(U256([0, 6, 0, 0]));
		assert_eq!(U512([0, 6, 12, 18, 24, 0, 0, 0]), result);

		let result = U256([1, 2, 3, 4]).full_mul(U256([0, 0, 7, 0]));
		assert_eq!(U512([0, 0, 7, 14, 21, 28, 0, 0]), result);

		let result = U256([1, 2, 3, 4]).full_mul(U256([0, 0, 0, 8]));
		assert_eq!(U512([0, 0, 0, 8, 16, 24, 32, 0]), result);

		let result = U256([1, 2, 3, 4]).full_mul(U256([5, 6, 7, 8]));
		assert_eq!(U512([5, 16, 34, 60, 61, 52, 32, 0]), result);
	}
}
<|MERGE_RESOLUTION|>--- conflicted
+++ resolved
@@ -1968,8 +1968,6 @@
 		assert_eq!(U256([1, 0, 0, 0]), result);
 	}
 
-<<<<<<< HEAD
-=======
 	#[test]
 	fn u256_multi_muls() {
 		let (result, _) = U256([0, 0, 0, 0]).overflowing_mul(U256([0, 0, 0, 0]));
@@ -2003,7 +2001,6 @@
 		assert_eq!(U256([0, 0, 0, ::std::u64::MAX]), result);
 	}
 
->>>>>>> d6d0f8d4
     #[test]
     fn u256_multi_muls_overflow() {
 		let (_, overflow) = U256([1, 0, 0, 0]).overflowing_mul(U256([0, 0, 0, 0]));
