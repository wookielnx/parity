--- conflicted
+++ resolved
@@ -13,15 +13,7 @@
 
 // You should have received a copy of the GNU General Public License
 // along with Parity.  If not, see <http://www.gnu.org/licenses/>.
-
-<<<<<<< HEAD
-use std::collections::{HashSet, HashMap};
-use std::mem;
-use std::collections::VecDeque;
-=======
 use std::collections::{HashSet, HashMap, VecDeque};
-use std::ops::Deref;
->>>>>>> d67369a0
 use std::sync::{Arc, Weak};
 use std::path::{Path, PathBuf};
 use std::fmt;
@@ -71,13 +63,7 @@
 use evm::Factory as EvmFactory;
 use miner::{Miner, MinerService};
 use util::TrieFactory;
-<<<<<<< HEAD
-use ipc::IpcConfig;
-use ipc::binary::BinaryConvertError;
-use snapshot;
-use snapshot::io::SnapshotWriter;
-=======
->>>>>>> d67369a0
+use snapshot::{self, io as snapshot_io};
 
 // re-export
 pub use types::blockchain_info::BlockChainInfo;
@@ -630,7 +616,7 @@
 	}
 
 	/// Take a snapshot.
-	pub fn take_snapshot<W: SnapshotWriter>(&self, writer: W) -> Result<(), ::error::Error> {
+	pub fn take_snapshot<W: snapshot_io::SnapshotWriter>(&self, writer: W) -> Result<(), ::error::Error> {
 		let db = self.state_db.lock();
 		snapshot::take_snapshot(self, db.as_hashdb(), writer)
 	}
