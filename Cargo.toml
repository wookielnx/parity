--- conflicted
+++ resolved
@@ -41,12 +41,8 @@
 ethcore-logger = { path = "logger" }
 json-ipc-server = { git = "https://github.com/ethcore/json-ipc-server.git" }
 ethcore-dapps = { path = "dapps", optional = true }
-<<<<<<< HEAD
-clippy = { version = "0.0.80", optional = true}
+clippy = { version = "0.0.82", optional = true}
 ethcore-stratum = { path = "stratum" }
-=======
-clippy = { version = "0.0.82", optional = true}
->>>>>>> 0620a03e
 
 [target.'cfg(windows)'.dependencies]
 winapi = "0.2"
